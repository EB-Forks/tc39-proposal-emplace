<!doctype html>
<meta charset="utf8">
<link rel="stylesheet" href="./spec.css">
<link rel="stylesheet" href="https://cdnjs.cloudflare.com/ajax/libs/highlight.js/8.4/styles/github.min.css">
<script src="./spec.js"></script>
<pre class="metadata">
title: Map.prototype.upsert
stage: 1
contributors: Erica Pramer
</pre>

<emu-intro id="intro">
  <h1>Introduction</h1>
  <p>Given a `key` and one or more mapping functions, the `upsert` method will either remap an existing entry, insert a new entry from a mapping function, or both. `Upsert` will return
  the updated or inserted value.</p>
</emu-intro>

<emu-clause id="sec-map.prototype.upsert">
  <h1>Map.prototype.upsert(key, updateFn, insertFn)`</h1>
  <p>When the upsert method is called the following steps are taken:</p>
  <emu-alg>
    1. Let _M_ be the *this* value.
<<<<<<< HEAD
    2. Perform ? RequireInternalSlot(M, [[MapData]]).
    3. Let entries be the List that is M.[[MapData]].
    4. If IsCallable(updateFn) is *false*, and IsCallable(insertFn) is *false*, throw a *TypeError* exception.
    5. Let _entries_ be the List that is _M_.
    6. For each Record { [[Key]], [[Value]] } _e_ that is an element of _entries_, in original key insertion order, do
      1. If e.[[Key]] is not empty and SameValueZero(e.[[Key]], _key_) is *true* then
        1. If IsCallable(updateFn) is *true* then
          1. Let _updated_ be Call(updateFn, undefined, « e.[[Value]] ») 
=======
    2. If IsCallable(updateFn) is *false*, and IsCallable(insertFn) is *false*, throw a *TypeError* exception.
    4. Let _entries_ be the List that is _M_.
    5. For each Record { [[Key]], [[Value]] } _e_ that is an element of _entries_, in original key insertion order, do
      1. If e.[[Key]] is not empty and SameValueZero(e.[[Key]], _key_) is *true* then
        1. If IsCallable(updateFn) is *true* then
          1. Let _updated_ be ? Call(updateFn, undefined, « e.[[Value]] ») 
>>>>>>> 467eaf6c
          2. Set _e_.[[Value]] to _updated_.
          3. Return _e_.[[Value]]
        2. Return _e_.[[Value]]
<<<<<<< HEAD
    7. If IsCallable(insertFn) is *true* then
      1. Let _insertionValue_ be Call(insertFn, undefined) 
      2. Let _p_ be the Record { [[Key]]: _key_, [[Value]]: _insertionValue_ }.
      3. Append _p_ as the last element of _entries_.
      4. Return _p_.[[Value]]
=======
      2. If IsCallable(insertFn) is *true* then
        1. Let _insertionValue_ be ? Call(insertFn, undefined) 
        2. Let _p_ be the Record { [[Key]]: _key_, [[Value]]: _insertionValue_ }.
        3. Append _p_ as the last element of _entries_.
        4. Return _p_.[[Value]]
    6. Return *undefined*
>>>>>>> 467eaf6c
  </emu-alg>
</emu-clause><|MERGE_RESOLUTION|>--- conflicted
+++ resolved
@@ -20,7 +20,6 @@
   <p>When the upsert method is called the following steps are taken:</p>
   <emu-alg>
     1. Let _M_ be the *this* value.
-<<<<<<< HEAD
     2. Perform ? RequireInternalSlot(M, [[MapData]]).
     3. Let entries be the List that is M.[[MapData]].
     4. If IsCallable(updateFn) is *false*, and IsCallable(insertFn) is *false*, throw a *TypeError* exception.
@@ -28,31 +27,14 @@
     6. For each Record { [[Key]], [[Value]] } _e_ that is an element of _entries_, in original key insertion order, do
       1. If e.[[Key]] is not empty and SameValueZero(e.[[Key]], _key_) is *true* then
         1. If IsCallable(updateFn) is *true* then
-          1. Let _updated_ be Call(updateFn, undefined, « e.[[Value]] ») 
-=======
-    2. If IsCallable(updateFn) is *false*, and IsCallable(insertFn) is *false*, throw a *TypeError* exception.
-    4. Let _entries_ be the List that is _M_.
-    5. For each Record { [[Key]], [[Value]] } _e_ that is an element of _entries_, in original key insertion order, do
-      1. If e.[[Key]] is not empty and SameValueZero(e.[[Key]], _key_) is *true* then
-        1. If IsCallable(updateFn) is *true* then
           1. Let _updated_ be ? Call(updateFn, undefined, « e.[[Value]] ») 
->>>>>>> 467eaf6c
           2. Set _e_.[[Value]] to _updated_.
           3. Return _e_.[[Value]]
         2. Return _e_.[[Value]]
-<<<<<<< HEAD
     7. If IsCallable(insertFn) is *true* then
-      1. Let _insertionValue_ be Call(insertFn, undefined) 
+      1. Let _insertionValue_ be ? Call(insertFn, undefined) 
       2. Let _p_ be the Record { [[Key]]: _key_, [[Value]]: _insertionValue_ }.
       3. Append _p_ as the last element of _entries_.
       4. Return _p_.[[Value]]
-=======
-      2. If IsCallable(insertFn) is *true* then
-        1. Let _insertionValue_ be ? Call(insertFn, undefined) 
-        2. Let _p_ be the Record { [[Key]]: _key_, [[Value]]: _insertionValue_ }.
-        3. Append _p_ as the last element of _entries_.
-        4. Return _p_.[[Value]]
-    6. Return *undefined*
->>>>>>> 467eaf6c
   </emu-alg>
 </emu-clause>